--- conflicted
+++ resolved
@@ -13,25 +13,9 @@
 
 on tile[AUDIO_IO_TILE]: out port p_aud_cfg    = PORT_AUD_CFG;
 
-<<<<<<< HEAD
-#define CS2300_I2C_DEVICE_ADDR         (0x9c>>1)
-#define PLL_DEV_ADR        (0x9C>>1)
-#define COD_DEV_ADRS       (0x90>>1)
-=======
-#define PLL_DEV_ADR        (0x9C>>1)   
-#define COD_DEV_ADRS       (0x90>>1)
+#define CS2300_I2C_DEVICE_ADDR      (0x9c>>1)
+#define COD_DEV_ADRS                (0x90>>1)
 
-//#define PLL_DEV_ADR        0x9C
-//#define COD_DEV_ADRS       0x90
-
->>>>>>> a58b0c12
-
-unsigned char pllRead(unsigned char reg)
-{
-    unsigned char data[1] = {0};
-    i2c_master_read_reg(PLL_DEV_ADR, reg, data, 1, i2cPorts); 
-    return data[0];
-}
 #define CS2300_DEVICE_CONFIG_1      0x03
 #define CS2300_GLOBAL_CONFIG        0x05
 #define CS2300_RATIO_1              0x06
@@ -43,7 +27,6 @@
 
 #define CS2300_REGREAD(reg, val)  {data[0] = 0xAA; i2c_master_read_reg(CS2300_I2C_DEVICE_ADDR, reg, data, 1, i2cPorts);}
 #define CS2300_REGREAD_ASSERT(reg, data, expected)  {data[0] = 0xAA; i2c_master_read_reg(CS2300_I2C_DEVICE_ADDR, reg, data, 1, i2cPorts); assert(data[0] == expected);}
-
 #define CS2300_REGWRITE(reg, val) {data[0] = val; i2c_master_write_reg(PLL_DEV_ADR, reg, data, 1, i2cPorts);}
 
 /* Init of CS2300 */
@@ -57,20 +40,11 @@
     CS2300_REGWRITE(CS2300_FUNC_CONFIG_1, 0x10);
     CS2300_REGWRITE(CS2300_FUNC_CONFIG_2, 0x00); //0x10 for always gen clock even when unlocked
 
-    /* Check */
-<<<<<<< HEAD
+    /* Read back and check */
     CS2300_REGREAD_ASSERT(CS2300_DEVICE_CONFIG_1, data, 0x07);
     CS2300_REGREAD_ASSERT(CS2300_GLOBAL_CONFIG, data, 0x01);
     CS2300_REGREAD_ASSERT(CS2300_FUNC_CONFIG_1, data, 0x10);
     CS2300_REGREAD_ASSERT(CS2300_FUNC_CONFIG_2, data, 0x00);
-=======
-    assert(PLL_REGRD(0x03) == 0x07);
-    assert(PLL_REGRD(0x05) == 0x01);
-    assert(PLL_REGRD(0x16) == 0x10);
-    assert(PLL_REGRD(0x17) == 0x00);
-    //assert(PLL_REGRD(0x1e) == 0b01110000);
-    printstrln("pll initted");
->>>>>>> a58b0c12
 }
 
 /* Setup PLL multiplier */
