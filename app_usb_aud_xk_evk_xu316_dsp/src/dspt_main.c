#include <string.h>
#include <stdlib.h>
#include <xassert.h>
#include "debug_print.h"
#include <xcore/channel.h>
#include <xcore/chanend.h>
#include <xcore/parallel.h>
#include <xcore/select.h>
#include <xcore/hwtimer.h>
#include "xua_conf.h"
#include "dsp.h"
#include "dspt_module.h"
#include "dspt_control.h"
#include "parametric_eq.h"
#include "agc.h"




void dsp_data_transport_thread(chanend_t c_data, chanend_t c_start, chanend_t c_end)
{
    int32_t input_data[DSP_INPUT_CHANNELS] = {0};
    int32_t output_data[DSP_OUTPUT_CHANNELS] = {0};

    SELECT_RES(
    CASE_THEN(c_data, event_ubm_audio_exchange),
    CASE_THEN(c_end, event_dsp_sample_done)
    )
    {
        event_ubm_audio_exchange: {
            for(int i = 0; i < DSP_INPUT_CHANNELS; i++) {
                int x = chanend_in_word(c_data);
                input_data[i] = x;
            }
            chanend_check_end_token(c_data);

            for(int i = 0; i < DSP_OUTPUT_CHANNELS; i++) {
                chanend_out_word(c_data, output_data[i]);
            }

            for(int i = 0; i < DSP_OUTPUT_CHANNELS; i++) {
                output_data[i] = 0x40000000;
            }
            chanend_out_end_token(c_data);

            // To DSP
            chan_out_buf_word(c_start, (uint32_t*)&input_data[0], DSP_INPUT_CHANNELS);
            continue;
        }
        event_dsp_sample_done: {
            // From DSP
            chan_in_buf_word(c_end, (uint32_t*)&output_data[0], DSP_OUTPUT_CHANNELS);
            continue;
        }
    }
<<<<<<< HEAD
}

#include "autogen_main.inc"
=======
}
>>>>>>> 7e769006
<|MERGE_RESOLUTION|>--- conflicted
+++ resolved
@@ -53,10 +53,6 @@
             continue;
         }
     }
-<<<<<<< HEAD
 }
 
-#include "autogen_main.inc"
-=======
-}
->>>>>>> 7e769006
+//#include "autogen_main.inc"