# The TARGET variable determines what target system the application is 
# compiled for. It either refers to an XN file in the source directories
# or a valid argument for the --target option when compiling.

TARGET = xk-audio-216-mc.xn
APP_NAME =

# The flags passed to xcc when building the application
# The EXTRA_BUILD_FLAGS variable can be used on the xmake command line to add options
BUILD_FLAGS    = $(EXTRA_BUILD_FLAGS) -DFLASH_MAX_UPGRADE_SIZE=64*1024 -fcomment-asm -O3 -report -lquadflash -g -fxscope -DUSB_TILE=tile[1] -DADAT_TX_USE_SHARED_BUFF=1 -DQUAD_SPI_FLASH=1

# The USED_MODULES variable lists other module used by the application. These
# modules will extend the SOURCE_DIRS, INCLUDE_DIRS and LIB_DIRS variables. 
# Modules are expected to be in the directory above the BASE_DIR directory.
USED_MODULES = lib_xua lib_i2c


# Build config naming scheme:

# Audio Class:  1 or 2
<<<<<<< HEAD
# Sync Mode             A(sync) or S(ync)
# I2S                   M(aster) or S(lave)
# Input                 enabled: i (channelcount)
# Output                enabled: o (channelcount)
# MIDI                  enabled: m, disabled: x
# S/PDIF in             enabled: s, disabled: x
# S/PDIF out            enabled: s, disabled: x
# ADAT in               enabled: a, disabled: x
# ADAT out              enabled: a, disabled: x
# DSD out               enabled: d, disabled: x
#
# e.g. 2AMi10o10xsxxx: Audio class 2.0, Asynchronous, I2S Master,input and output enabled (10 channels each), no MIDI, S/PDIF output, no S/PDIF input, no ADAT

# Fully tested build configs (Note these make use of the defaults in xua_conf.h)

# Audio Class 1, I2S Master, 2xInput, 2xOutput
INCLUDE_ONLY_IN_1AMi2o2xxxxxx = 
XCC_FLAGS_1AMi2o2xxxxxx = $(BUILD_FLAGS) 		-DAUDIO_CLASS=1

# Audio Class 2, I2S Master, 10xInput, 10xOutput, S/PDIF Rx, S/PDIF Tx
INCLUDE_ONLY_IN_2AMi10o10xssxxx =
XCC_FLAGS_2AMi10o10xssxxx = $(BUILD_FLAGS) 		-DXUA_SPDIF_RX_EN=1 \
												-DXUA_SPDIF_TX_EN=1

# Audio Class 2, I2S Slave, 10xInput, 10xOutput, S/PDIF Rx, S/PDIF Tx
INCLUDE_ONLY_IN_2AMi10o10xssxxx =
XCC_FLAGS_2AMi10o10xssxxx = $(BUILD_FLAGS) 		-DXUA_SPDIF_RX_EN=1 \
												-DXUA_SPDIF_TX_EN=1 \
												-DCODEC_MASTER=1

# Audio Class 2, I2S Slave, 16xInput 16xOutput (TDM)
INCLUDE_ONLY_IN_2ASi16o16xxxxx_tdm8 = 
XCC_FLAGS_2ASi16o16xxxxx_tdm8 = $(BUILD_FLAGS) 	-DI2S_CHANS_ADC=16 \
												-DI2S_CHANS_DAC=16 \
												-DNUM_USB_CHAN_IN=16 \
												-DNUM_USB_CHAN_OUT=16 \
												-DXUA_PCM_FORMAT=XUA_PCM_FORMAT_TDM \
												-DMAX_FREQ=96000 \
												-DCODEC_MASTER=1

# Audio Class 2, I2S Master, 16xInput 16xOutput (TDM)
INCLUDE_ONLY_IN_2ASi16o16xxxxx_tdm8 =
XCC_FLAGS_2ASi16o16xxxxx_tdm8 = $(BUILD_FLAGS) 	-DI2S_CHANS_ADC=16 \
												-DI2S_CHANS_DAC=16 \
												-DNUM_USB_CHAN_IN=16 \
												-DNUM_USB_CHAN_OUT=16 \
												-DXUA_PCM_FORMAT=XUA_PCM_FORMAT_TDM \
												-DMAX_FREQ=96000

# Audio Class 2, I2S Master, 32xInput 32xOutput, S/PDIF Tx (TDM)
INCLUDE_ONLY_IN_2AMi32o32xxxxx_tdm8 = 
XCC_FLAGS_2AMi32o32xxxxx_tdm8 = $(BUILD_FLAGS) 	-DI2S_CHANS_ADC=32 \
												-DI2S_CHANS_DAC=32 \
												-DNUM_USB_CHAN_IN=32 \
												-DNUM_USB_CHAN_OUT=32 \
												-DXUA_PCM_FORMAT=XUA_PCM_FORMAT_TDM \
												-DMAX_FREQ=48000 \
												-DXUA_SPDIF_TX_EN=1 \
												-DSPDIF_TX_INDEX=0
=======
# Sync Mode     A(sync) or S(ync)
# I2S                   M(aster)/S(lave)
# Input                 enabled: i (channelcount)
# Output                enabled: o (channelcount)
# MIDI                  enabled: m, disabled: x
# SPDIF in              enabled: s, disabled: x
# SPDIF out             enabled: s, disabled: x
# ADAT in               enabled: a, disabled: x
# ADAT out              enabled: a, disabled: x
# DSD out               enabled: d, disabled: x
# e.g. 2Ai10o10xsxxx: Audio class 2.0, Asynchronous, input and output enabled (10 channels each), SPDIF input, no SPDIF output, no ADAT

# Fully tested build configs (Note these make use of the defaults in xua_conf.h)

# Audio Class 1, Async, I2S Master, 2 channels Input, 2 channels Output, no MIDI, no SPDIF
XCC_FLAGS_1AMi2o2xxxxxx = $(BUILD_FLAGS) -DAUDIO_CLASS=1
INCLUDE_ONLY_IN_1AMi2o2xxxxxx =

# Audio Class 2, Async, I2S Master, 10xInput, 10xOutput, SPDIF in, SPDIF out
XCC_FLAGS_2AMi10o10xssxxx = $(BUILD_FLAGS) -DXUA_SPDIF_RX_EN=1 \
                                           -DXUA_SPDIF_TX_EN=1
INCLUDE_ONLY_IN_2AMi10o10xssxxx =

# Audio Class 2, Async, I2S Slave, 8xInput, 8xOutput, TDM slave mode
XCC_FLAGS_2ASi8o8xxxxxx_tdm8  = $(BUILD_FLAGS) -DXUA_PCM_FORMAT=XUA_PCM_FORMAT_TDM \
                                               -DMAX_FREQ=96000 \
                                               -DCODEC_MASTER=1
INCLUDE_ONLY_IN_2ASi8o8xxxxxx_tdm8 =
>>>>>>> 3a311ea2


ifneq ($(CONFIG),)
BUILD_TEST_CONFIGS = 1
endif

BUILD_TEST_CONFIGS ?= 0
ifeq ($(BUILD_TEST_CONFIGS),1)
include configs_build.inc
PARTIAL_TEST_CONFIGS = 1
endif

PARTIAL_TEST_CONFIGS ?= 0
ifeq ($(PARTIAL_TEST_CONFIGS),1)
include configs_partial.inc
endif

TEST_SUPPORT_CONFIGS ?= 0
ifeq ($(TEST_SUPPORT_CONFIGS),1)
include configs_test.inc
endif


#=============================================================================
# The following part of the Makefile includes the common build infrastructure
# for compiling XMOS applications. You should not need to edit below here.

XMOS_MAKE_PATH ?= ../..
include $(XMOS_MAKE_PATH)/xcommon/module_xcommon/build/Makefile.common<|MERGE_RESOLUTION|>--- conflicted
+++ resolved
@@ -7,18 +7,16 @@
 
 # The flags passed to xcc when building the application
 # The EXTRA_BUILD_FLAGS variable can be used on the xmake command line to add options
-BUILD_FLAGS    = $(EXTRA_BUILD_FLAGS) -DFLASH_MAX_UPGRADE_SIZE=64*1024 -fcomment-asm -O3 -report -lquadflash -g -fxscope -DUSB_TILE=tile[1] -DADAT_TX_USE_SHARED_BUFF=1 -DQUAD_SPI_FLASH=1
+BUILD_FLAGS    = $(EXTRA_BUILD_FLAGS) -save-temps -DFLASH_MAX_UPGRADE_SIZE=64*1024 -fcomment-asm -O3 -report -lquadflash -g -fxscope -DUSB_TILE=tile[1] -DADAT_TX_USE_SHARED_BUFF=1 -DQUAD_SPI_FLASH=1
 
 # The USED_MODULES variable lists other module used by the application. These
 # modules will extend the SOURCE_DIRS, INCLUDE_DIRS and LIB_DIRS variables. 
 # Modules are expected to be in the directory above the BASE_DIR directory.
 USED_MODULES = lib_xua lib_i2c
 
-
 # Build config naming scheme:
 
 # Audio Class:  1 or 2
-<<<<<<< HEAD
 # Sync Mode             A(sync) or S(ync)
 # I2S                   M(aster) or S(lave)
 # Input                 enabled: i (channelcount)
@@ -78,37 +76,6 @@
 												-DMAX_FREQ=48000 \
 												-DXUA_SPDIF_TX_EN=1 \
 												-DSPDIF_TX_INDEX=0
-=======
-# Sync Mode     A(sync) or S(ync)
-# I2S                   M(aster)/S(lave)
-# Input                 enabled: i (channelcount)
-# Output                enabled: o (channelcount)
-# MIDI                  enabled: m, disabled: x
-# SPDIF in              enabled: s, disabled: x
-# SPDIF out             enabled: s, disabled: x
-# ADAT in               enabled: a, disabled: x
-# ADAT out              enabled: a, disabled: x
-# DSD out               enabled: d, disabled: x
-# e.g. 2Ai10o10xsxxx: Audio class 2.0, Asynchronous, input and output enabled (10 channels each), SPDIF input, no SPDIF output, no ADAT
-
-# Fully tested build configs (Note these make use of the defaults in xua_conf.h)
-
-# Audio Class 1, Async, I2S Master, 2 channels Input, 2 channels Output, no MIDI, no SPDIF
-XCC_FLAGS_1AMi2o2xxxxxx = $(BUILD_FLAGS) -DAUDIO_CLASS=1
-INCLUDE_ONLY_IN_1AMi2o2xxxxxx =
-
-# Audio Class 2, Async, I2S Master, 10xInput, 10xOutput, SPDIF in, SPDIF out
-XCC_FLAGS_2AMi10o10xssxxx = $(BUILD_FLAGS) -DXUA_SPDIF_RX_EN=1 \
-                                           -DXUA_SPDIF_TX_EN=1
-INCLUDE_ONLY_IN_2AMi10o10xssxxx =
-
-# Audio Class 2, Async, I2S Slave, 8xInput, 8xOutput, TDM slave mode
-XCC_FLAGS_2ASi8o8xxxxxx_tdm8  = $(BUILD_FLAGS) -DXUA_PCM_FORMAT=XUA_PCM_FORMAT_TDM \
-                                               -DMAX_FREQ=96000 \
-                                               -DCODEC_MASTER=1
-INCLUDE_ONLY_IN_2ASi8o8xxxxxx_tdm8 =
->>>>>>> 3a311ea2
-
 
 ifneq ($(CONFIG),)
 BUILD_TEST_CONFIGS = 1
