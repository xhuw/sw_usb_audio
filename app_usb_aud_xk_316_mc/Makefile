# The TARGET variable determines what target system the application is 
# compiled for. It either refers to an XN file in the source directories
# or a valid argument for the --target option when compiling.

TARGET = xk-audio-316-mc.xn
APP_NAME =

# The flags passed to xcc when building the application
# The EXTRA_BUILD_FLAGS variable can be used on the xmake command line to add options
BUILD_FLAGS    = $(EXTRA_BUILD_FLAGS) -DFLASH_MAX_UPGRADE_SIZE=64*1024 -fcomment-asm -Xmapper --map -Xmapper MAPFILE -O3 -report -lquadflash -g -fxscope -DUSB_TILE=tile[0] -DADAT_TX_USE_SHARED_BUFF=1 -DQUAD_SPI_FLASH=1

# The USED_MODULES variable lists other module used by the application. These
# modules will extend the SOURCE_DIRS, INCLUDE_DIRS and LIB_DIRS variables. 
# Modules are expected to be in the directory above the BASE_DIR directory.
USED_MODULES = lib_xua lib_xud lib_spdif lib_i2c lib_adat


# Build config naming scheme:

<<<<<<< HEAD
# Audio Class:   1 or 2
# Sync Mode      A(sync)/S(ync)
# I2S            M(aster)/S(lave)
# Input          enabled: i (channelcount)
# Output         enabled: o (channelcount)
# MIDI           enabled: m, disabled: x
# SPDIF in       enabled: s, disabled: x
# SPDIF out      enabled: s, disabled: x
# ADAT in        enabled: a, disabled: x
# ADAT out       enabled: a, disabled: x
# DSD out        enabled: d, disabled: x
#
# e.g. 2AMi10o10xxsxxx: Audio class 2.0, Asynchronous, I2S Master, input and output enabled (10 channels each), no MIDI, SPDIF output, no SPDIF input, no ADAT

#
# Supported build configs (Note these make use of the defaults in xua_conf.h)
#

#
# Asynchronous Mode Configs
#
# Audio Class 2, Async, I2S Master, 8xInput, 8xOutput
XCC_FLAGS_2AMi8o8xxxxxx = $(BUILD_FLAGS)		
INCLUDE_ONLY_IN_2AMi8o8xxxxxx = 
=======
# Audio Class:          1 or 2
# Sync Mode             A(sync)/S(ync)
# I2S                           M(aster)/S(lave)
# Input                         enabled: i (channelcount)
# Output                        enabled: o (channelcount)
# MIDI                          enabled: m, disabled: x
# SPDIF in                      enabled: s, disabled: x
# SPDIF out                     enabled: s, disabled: x
# ADAT in                       enabled: a, disabled: x
# ADAT out                      enabled: a, disabled: x
# DSD out                       enabled: d, disabled: x
# e.g. 2AMi10o10xxsxxx: Audio class 2.0, Asynchronous, I2S Master, input and output enabled (10 channels each), no MIDI, SPDIF output, no SPDIF input, no ADAT

# Fully tested build configs (Note these make use of the defaults in xua_conf.h)
>>>>>>> 76b37707

# Audio Class 1, Sync, I2S Master, 2xInput, 2xOutput
XCC_FLAGS_1SMi2o2xxxxxx = $(BUILD_FLAGS)                -DAUDIO_CLASS=1 \
                                                                                                -DXUA_SYNCMODE=XUA_SYNCMODE_SYNC
INCLUDE_ONLY_IN_1SMi2o2xxxxxx =

# Audio Class 2, Async, I2S Slave, 8xInput, 8xOutput, TDM
XCC_FLAGS_2ASi8o8xxxxxx_tdm8 = $(BUILD_FLAGS)   -DCODEC_MASTER=1 \
                                                                                                -DXUA_PCM_FORMAT=XUA_PCM_FORMAT_TDM \
                                                                                                -DMAX_FREQ=96000
INCLUDE_ONLY_IN_2ASi8o8xxxxxx_tdm8 =

# Audio Class 2, Async, I2S Master, 10xInput, 10xOutput, S/PDIF Tx, S/PDIF Rx
XCC_FLAGS_2AMi10o10xssxxx = $(BUILD_FLAGS)              -DXUA_SPDIF_TX_EN=1 \
                                                                                                -DXUA_SPDIF_RX_EN=1
INCLUDE_ONLY_IN_2AMi10o10xssxxx =


<<<<<<< HEAD
# Audio Class 2, Async, I2S Master, 10xInput, 8xOutput, S/PDIF Rx
XCC_FLAGS_2AMi10o8xsxxxx = $(BUILD_FLAGS) 		-DXUA_SPDIF_RX_EN=1
INCLUDE_ONLY_IN_2AMi10o8xsxxxx =

# Audio Class 2, Async, I2S Master, 16xInput, 8xOutput, ADAT Rx
XCC_FLAGS_2AMi16o8xxxaxx = $(BUILD_FLAGS) 		-DXUA_ADAT_RX_EN=1
INCLUDE_ONLY_IN_2AMi16o8xxxaxx =

# Audio Class 2, Async, I2S master, 8xInput, 16xOutput, ADAT Tx
XCC_FLAGS_2AMi8o16xxxxax = $(BUILD_FLAGS) 		-DXUA_ADAT_TX_EN=1
INCLUDE_ONLY_IN_2AMi8o16xxxxax =

#
# Synchronous Mode Configs
#
# Audio Class 1, Sync, I2S Master, 2xInput, 2xOutput
XCC_FLAGS_1SMi2o2xxxxxx = $(BUILD_FLAGS)		-DAUDIO_CLASS=1 \
						 						-DXUA_SYNCMODE=XUA_SYNCMODE_SYNC
INCLUDE_ONLY_IN_1SMi2o2xxxxxx =

# Audio Class 2, Sync, I2S Master, 8xInput, 8xOutput
XCC_FLAGS_2SMi8o8xxxxxx = $(BUILD_FLAGS)		-DXUA_SYNCMODE=XUA_SYNCMODE_SYNC
INCLUDE_ONLY_IN_2SMi8o8xxxxxx =

# Audio Class 2, Sync, I2S Slave, 8xInput, 8xOutput
XCC_FLAGS_2SSi8o8xxxxxx = $(BUILD_FLAGS)		-DXUA_SYNCMODE=XUA_SYNCMODE_SYNC \
												-DCODEC_MASTER=1
INCLUDE_ONLY_IN_2SSi8o8xxxxxx =
=======
ifneq ($(CONFIG),)
BUILD_TEST_CONFIGS = 1
endif
>>>>>>> 76b37707

BUILD_TEST_CONFIGS ?= 0
ifeq ($(BUILD_TEST_CONFIGS),1)
include configs_build.inc
PARTIAL_TEST_CONFIGS = 1
endif

<<<<<<< HEAD
#
# Addtional build configs for testing etc
#

# Audio Class 2, Async, I2S Master, 10xInput, 10xOutput, S/PDIF Tx, S/PDIF Rx, Self Powered
XCC_FLAGS_2AMi10o10xssxxx_sp = $(BUILD_FLAGS)	-DXUA_SPDIF_TX_EN=1 \
						   						-DXUA_SPDIF_RX_EN=1 \
												-DXUA_POWERMODE=XUA_POWERMODE_SELF
INCLUDE_ONLY_IN_2AMi10o10xssxxx_sp =
=======
PARTIAL_TEST_CONFIGS ?= 0
ifeq ($(PARTIAL_TEST_CONFIGS),1)
include configs_partial.inc
endif
>>>>>>> 76b37707

TEST_SUPPORT_CONFIGS ?= 0
ifeq ($(TEST_SUPPORT_CONFIGS),1)
include configs_test.inc
endif


#=============================================================================
# The following part of the Makefile includes the common build infrastructure
# for compiling XMOS applications. You should not need to edit below here.

XMOS_MAKE_PATH ?= ../..
include $(XMOS_MAKE_PATH)/xcommon/module_xcommon/build/Makefile.common<|MERGE_RESOLUTION|>--- conflicted
+++ resolved
@@ -14,10 +14,8 @@
 # Modules are expected to be in the directory above the BASE_DIR directory.
 USED_MODULES = lib_xua lib_xud lib_spdif lib_i2c lib_adat
 
-
 # Build config naming scheme:
-
-<<<<<<< HEAD
+#
 # Audio Class:   1 or 2
 # Sync Mode      A(sync)/S(ync)
 # I2S            M(aster)/S(lave)
@@ -42,44 +40,23 @@
 # Audio Class 2, Async, I2S Master, 8xInput, 8xOutput
 XCC_FLAGS_2AMi8o8xxxxxx = $(BUILD_FLAGS)		
 INCLUDE_ONLY_IN_2AMi8o8xxxxxx = 
-=======
-# Audio Class:          1 or 2
-# Sync Mode             A(sync)/S(ync)
-# I2S                           M(aster)/S(lave)
-# Input                         enabled: i (channelcount)
-# Output                        enabled: o (channelcount)
-# MIDI                          enabled: m, disabled: x
-# SPDIF in                      enabled: s, disabled: x
-# SPDIF out                     enabled: s, disabled: x
-# ADAT in                       enabled: a, disabled: x
-# ADAT out                      enabled: a, disabled: x
-# DSD out                       enabled: d, disabled: x
-# e.g. 2AMi10o10xxsxxx: Audio class 2.0, Asynchronous, I2S Master, input and output enabled (10 channels each), no MIDI, SPDIF output, no SPDIF input, no ADAT
 
-# Fully tested build configs (Note these make use of the defaults in xua_conf.h)
->>>>>>> 76b37707
-
-# Audio Class 1, Sync, I2S Master, 2xInput, 2xOutput
-XCC_FLAGS_1SMi2o2xxxxxx = $(BUILD_FLAGS)                -DAUDIO_CLASS=1 \
-                                                                                                -DXUA_SYNCMODE=XUA_SYNCMODE_SYNC
-INCLUDE_ONLY_IN_1SMi2o2xxxxxx =
+# Audio Class 2, Async, I2S Master, 8xInput, 8xOutput, TDM
+# TODO can run at 192kHz when AppPLL settings for 49MHz added
+XCC_FLAGS_2AMi8o8xxxxxx_tdm8 = $(BUILD_FLAGS)	-DXUA_PCM_FORMAT=XUA_PCM_FORMAT_TDM \
+												-DMAX_FREQ=96000
+INCLUDE_ONLY_IN_2AMi8o8xxxxxx_tdm8 = 
 
 # Audio Class 2, Async, I2S Slave, 8xInput, 8xOutput, TDM
 XCC_FLAGS_2ASi8o8xxxxxx_tdm8 = $(BUILD_FLAGS)   -DCODEC_MASTER=1 \
-                                                                                                -DXUA_PCM_FORMAT=XUA_PCM_FORMAT_TDM \
-                                                                                                -DMAX_FREQ=96000
+                                                -DXUA_PCM_FORMAT=XUA_PCM_FORMAT_TDM \
+                                                -DMAX_FREQ=96000
 INCLUDE_ONLY_IN_2ASi8o8xxxxxx_tdm8 =
 
 # Audio Class 2, Async, I2S Master, 10xInput, 10xOutput, S/PDIF Tx, S/PDIF Rx
-XCC_FLAGS_2AMi10o10xssxxx = $(BUILD_FLAGS)              -DXUA_SPDIF_TX_EN=1 \
-                                                                                                -DXUA_SPDIF_RX_EN=1
+XCC_FLAGS_2AMi10o10xssxxx = $(BUILD_FLAGS)     	-DXUA_SPDIF_TX_EN=1 \
+                                            	-DXUA_SPDIF_RX_EN=1
 INCLUDE_ONLY_IN_2AMi10o10xssxxx =
-
-
-<<<<<<< HEAD
-# Audio Class 2, Async, I2S Master, 10xInput, 8xOutput, S/PDIF Rx
-XCC_FLAGS_2AMi10o8xsxxxx = $(BUILD_FLAGS) 		-DXUA_SPDIF_RX_EN=1
-INCLUDE_ONLY_IN_2AMi10o8xsxxxx =
 
 # Audio Class 2, Async, I2S Master, 16xInput, 8xOutput, ADAT Rx
 XCC_FLAGS_2AMi16o8xxxaxx = $(BUILD_FLAGS) 		-DXUA_ADAT_RX_EN=1
@@ -105,11 +82,10 @@
 XCC_FLAGS_2SSi8o8xxxxxx = $(BUILD_FLAGS)		-DXUA_SYNCMODE=XUA_SYNCMODE_SYNC \
 												-DCODEC_MASTER=1
 INCLUDE_ONLY_IN_2SSi8o8xxxxxx =
-=======
+
 ifneq ($(CONFIG),)
 BUILD_TEST_CONFIGS = 1
 endif
->>>>>>> 76b37707
 
 BUILD_TEST_CONFIGS ?= 0
 ifeq ($(BUILD_TEST_CONFIGS),1)
@@ -117,22 +93,10 @@
 PARTIAL_TEST_CONFIGS = 1
 endif
 
-<<<<<<< HEAD
-#
-# Addtional build configs for testing etc
-#
-
-# Audio Class 2, Async, I2S Master, 10xInput, 10xOutput, S/PDIF Tx, S/PDIF Rx, Self Powered
-XCC_FLAGS_2AMi10o10xssxxx_sp = $(BUILD_FLAGS)	-DXUA_SPDIF_TX_EN=1 \
-						   						-DXUA_SPDIF_RX_EN=1 \
-												-DXUA_POWERMODE=XUA_POWERMODE_SELF
-INCLUDE_ONLY_IN_2AMi10o10xssxxx_sp =
-=======
 PARTIAL_TEST_CONFIGS ?= 0
 ifeq ($(PARTIAL_TEST_CONFIGS),1)
 include configs_partial.inc
 endif
->>>>>>> 76b37707
 
 TEST_SUPPORT_CONFIGS ?= 0
 ifeq ($(TEST_SUPPORT_CONFIGS),1)
@@ -145,4 +109,4 @@
 # for compiling XMOS applications. You should not need to edit below here.
 
 XMOS_MAKE_PATH ?= ../..
-include $(XMOS_MAKE_PATH)/xcommon/module_xcommon/build/Makefile.common+include $(XMOS_MAKE_PATH)/xcommon/module_xcommon/build/Makefile.common
