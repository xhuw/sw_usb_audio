--- conflicted
+++ resolved
@@ -9,34 +9,19 @@
 on tile[0]: port p_scl = XS1_PORT_1L;
 on tile[0]: port p_sda = XS1_PORT_1M;
 on tile[0]: out port p_ctrl = XS1_PORT_8D;
-<<<<<<< HEAD
-on tile[0]: in port p_margin = XS1_PORT_1G; /* CORE_POWER_MARGIN       Driven 0: 0.925v
-                                             *                        Pull down: 0.922v
-                                             *                         High-z:   0.9v
-                                             *                         Pull-up:  0.854v
-                                             *                         Driven 1: 0.85v
-                                             */
-=======
 on tile[0]: in port p_margin = XS1_PORT_1G;  /* CORE_POWER_MARGIN:   Driven 0:   0.925v
                                               *                      Pull down:  0.922v
                                               *                      High-z:     0.9v
                                               *                      Pull-up:    0.854v
                                               *                      Driven 1:   0.85v
                                               */
->>>>>>> 73696f62
-
-
 
 #if (XUA_SPDIF_RX_EN || XUA_ADAT_RX_EN || (XUA_SYNCMODE == XUA_SYNCMODE_SYNC))
 /* If we have an external digital input interface or running in synchronous mode we need to use the 
  * external CS2100 device for master clock generation */
 #define USE_FRACTIONAL_N         (1)
-<<<<<<< HEAD
-#error
-=======
 #else
 #define USE_FRACTIONAL_N         (0)
->>>>>>> 73696f62
 #endif
 
 /* p_ctrl:
