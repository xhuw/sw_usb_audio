/**
 * @file       xua_conf.h
 * @brief      Defines relating to device configuration and customisation.
 *             For xCORE-AI Audio MC Board
 * @author     Ross Owen, XMOS Limited
 */
#ifndef _XUA_CONF_H_
#define _XUA_CONF_H_

/*
 * Device configuration option defines to override default defines found lib_xua/api/xua_conf_defaults.h
 *
 * Build can be customised but changing and adding defines here
 *
 * Note, we check if they are already defined in Makefile
 */

/* Tile defines */
#define XUD_TILE           (0)
#define PLL_REF_TILE       (0)

#define AUDIO_IO_TILE      (1)
#define MIDI_TILE          (1)

/* Version number */
#ifndef BCD_DEVICE_J
#define BCD_DEVICE_J       (7)
#endif
#ifndef BCD_DEVICE_M
#define BCD_DEVICE_M       (0)
#endif
#ifndef BCD_DEVICE_N
#define BCD_DEVICE_N       (0)
#endif

/* Mixer core enabled by default */
#ifndef MIXER
#define MIXER              (1)
#endif

/* Mixing disabled by default */
#ifndef MAX_MIX_COUNT
#define MAX_MIX_COUNT      (0)
#endif

/* Board is self-powered i.e. not USB bus-powered */
#ifndef SELF_POWERED
#define SELF_POWERED       (0)
#endif

/* Enable/Disable MIDI - Default is MIDI off */
#ifndef MIDI
#define MIDI 		       (0)
#endif

/* Enable/Disable S/PDIF output - Default is S/PDIF off */
#ifndef XUA_SPDIF_TX_EN
#define XUA_SPDIF_TX_EN	   (0)
#endif

/* Enable/Disable S/PDIF input - Default is S/PDIF off */
#ifndef XUA_SPDIF_RX_EN
#define XUA_SPDIF_RX_EN	   (0)
#endif

/* Enable/Disable ADAT output - Default is ADAT off */
#ifndef XUA_ADAT_TX_EN
#define XUA_ADAT_TX_EN	   (0)
#endif

/* Enable/Disable ADAT input - Default is ADAT off */
#ifndef XUA_SPDIF_RX_EN
#define XUA_ADAT_RX_EN	   (0)
#endif

/* Number of IS2 chans to DAC..*/
#ifndef I2S_CHANS_DAC
#define I2S_CHANS_DAC      (8)
#endif

/* Number of I2S chans from ADC */
#ifndef I2S_CHANS_ADC
#define I2S_CHANS_ADC      (8)
#endif

/* Master clock defines (in Hz) */
#ifndef MCLK_441
#define MCLK_441           (512*44100)   /* 44.1, 88.2 etc */
#endif

#ifndef MCLK_48
#define MCLK_48            (512*48000)   /* 48, 96 etc */
#endif

/* Maximum frequency device runs at */
#ifndef MAX_FREQ
#define MAX_FREQ           (192000)
#endif

//:
/***** Defines relating to USB descriptors etc *****/
//:usb_defs
#define VENDOR_ID          (0x20B1) /* XMOS VID */
#define PID_AUDIO_2        (0x0016)
#define PID_AUDIO_1        (0x0017)
#define PRODUCT_STR_A2     "XMOS xCORE.ai MC (UAC2.0)"
#define PRODUCT_STR_A1     "XMOS xCORE.ai MC (UAC1.0)"
//:

/* Enable/Disable example HID code */
#ifndef HID_CONTROLS
#define HID_CONTROLS       (0)
#endif

/* Calculate channel counts based on features */
#if (XUA_SPDIF_TX_EN)
#define SPDIF_TX_CHANS     (2)
#else
#define SPDIF_TX_CHANS     (0)
#endif

#if (XUA_SPDIF_RX_EN)
#define SPDIF_RX_CHANS     (2)
#else
#define SPDIF_RX_CHANS     (0)
#endif

#if (XUA_ADAT_TX_EN)
#define ADAT_TX_CHANS      (8)
#else
#define ADAT_TX_CHANS      (0)
#endif

#if (XUA_ADAT_RX_EN)
#define ADAT_RX_CHANS      (8)
#else
#define ADAT_RX_CHANS      (0)
#endif

/* Defines relating to channel count and channel arrangement (Set to 0 for disable) */
//:audio_defs
/* Number of USB streaming channels - by default calculate by counting audio interfaces */
#ifndef NUM_USB_CHAN_IN
#define NUM_USB_CHAN_IN    (I2S_CHANS_ADC + SPDIF_RX_CHANS + ADAT_RX_CHANS)         /* Device to Host */
#endif

#ifndef NUM_USB_CHAN_OUT
#define NUM_USB_CHAN_OUT   (I2S_CHANS_DAC + SPDIF_TX_CHANS + ADAT_TX_CHANS)         /* Host to Device */
#endif

/* Channel index of SPDIF Rx channels (duplicated DAC channels 1/2 when index is 0) */
/* If we have enough channels then tag on the end as separate channels, otherwise
 * duplicate channels 1/2 */
#if (NUM_USB_CHAN_OUT >= (I2S_CHANS_DAC+2))
#define SPDIF_TX_INDEX     (I2S_CHANS_DAC)
#else
#define SPDIF_TX_INDEX     (0)
#endif

/* Channel index of SPDIF Rx channels */
#if (NUM_USB_CHAN_IN >= (I2S_CHANS_ADC+2))
#define SPDIF_RX_INDEX     (I2S_CHANS_ADC)
#else
#define SPDIF_RX_INDEX     (0)
#endif

/* Channel index of ADAT Tx channels */
#if (XUA_SPDIF_TX_EN == 1)
#define ADAT_TX_INDEX      (SPDIF_TX_INDEX + 2)
#else
#define ADAT_TX_INDEX      (I2S_CHANS_DAC)
#endif

/* Channel index of ADAT Rx channels */
#if defined(XUA_SPDIF_RX_EN) && (XUA_SPDIF_RXEN == 1)
#define ADAT_RX_INDEX      (SPDIF_RX_INDEX + 2)
#else
#define ADAT_RX_INDEX      (I2S_CHANS_ADC)
#endif

<<<<<<< HEAD
/* Master clock defines (in Hz) */
#ifndef MCLK_441
#define MCLK_441           (512*44100)   /* 44.1, 88.2 etc */
#endif

#ifndef MCLK_48
#define MCLK_48            (512*48000)   /* 48, 96 etc */
#endif

/* Maximum frequency device runs at */
#ifndef MAX_FREQ
#define MAX_FREQ           (192000)
#endif

//:
/***** Defines relating to USB descriptors etc *****/
//:usb_defs
#define VENDOR_ID          (0x20B1) /* XMOS VID */
#define PID_AUDIO_2        (0x0016)
#define PID_AUDIO_1        (0x0017)
#define PRODUCT_STR_A2     "XMOS xCORE.ai MC (UAC2.0)"
#define PRODUCT_STR_A1     "XMOS xCORE.ai MC (UAC1.0)"
//:

/* Enable/Disable example HID code */
#ifndef HID_CONTROLS
#define HID_CONTROLS       (0)
#endif

=======
>>>>>>> 73696f62
#include "user_main.h"

#endif<|MERGE_RESOLUTION|>--- conflicted
+++ resolved
@@ -178,38 +178,6 @@
 #define ADAT_RX_INDEX      (I2S_CHANS_ADC)
 #endif
 
-<<<<<<< HEAD
-/* Master clock defines (in Hz) */
-#ifndef MCLK_441
-#define MCLK_441           (512*44100)   /* 44.1, 88.2 etc */
-#endif
-
-#ifndef MCLK_48
-#define MCLK_48            (512*48000)   /* 48, 96 etc */
-#endif
-
-/* Maximum frequency device runs at */
-#ifndef MAX_FREQ
-#define MAX_FREQ           (192000)
-#endif
-
-//:
-/***** Defines relating to USB descriptors etc *****/
-//:usb_defs
-#define VENDOR_ID          (0x20B1) /* XMOS VID */
-#define PID_AUDIO_2        (0x0016)
-#define PID_AUDIO_1        (0x0017)
-#define PRODUCT_STR_A2     "XMOS xCORE.ai MC (UAC2.0)"
-#define PRODUCT_STR_A1     "XMOS xCORE.ai MC (UAC1.0)"
-//:
-
-/* Enable/Disable example HID code */
-#ifndef HID_CONTROLS
-#define HID_CONTROLS       (0)
-#endif
-
-=======
->>>>>>> 73696f62
 #include "user_main.h"
 
 #endif