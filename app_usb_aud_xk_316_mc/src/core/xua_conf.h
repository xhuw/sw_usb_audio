--- conflicted
+++ resolved
@@ -14,7 +14,8 @@
  *
  * Build can be customised but changing and adding defines here
  *
- * Note, we check if they are already defined in Makefile */
+ * Note, we check if they are already defined in Makefile
+ */
 
 /*** Defines relating to basic functionality ***/
 /* Enable/Disable MIDI - Default is MIDI off */
@@ -27,7 +28,6 @@
 #define XUA_SPDIF_TX_EN	   (0)
 #endif
 
-<<<<<<< HEAD
 /* Enable/Disable S/PDIF input - Default is S/PDIF off */
 #ifndef XUA_SPDIF_RX_EN
 #define XUA_SPDIF_RX_EN    (0)
@@ -44,9 +44,6 @@
 #endif
 
 /* Enable/Disable Mixing core(s) - Default is on */
-=======
-/* Mixer core enabled by default */
->>>>>>> a212eb43
 #ifndef MIXER
 #define MIXER              (1)
 #endif
@@ -139,17 +136,6 @@
 #define PRODUCT_STR_A2     "XMOS xCORE.ai MC (UAC2.0)"
 #define PRODUCT_STR_A1     "XMOS xCORE.ai MC (UAC1.0)"
 
-/* Version number reported to host - Default matches XMOS release version */
-#ifndef BCD_DEVICE_J
-#define BCD_DEVICE_J       (7)
-#endif
-#ifndef BCD_DEVICE_M
-#define BCD_DEVICE_M       (0)
-#endif
-#ifndef BCD_DEVICE_N
-#define BCD_DEVICE_N       (0)
-#endif
-
 /* Board power source - Default is bus-powered */
 #ifndef XUA_POWERMODE
 #define XUA_POWERMODE      XUA_POWERMODE_BUS
