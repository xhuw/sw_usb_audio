#!/usr/bin/env python
import argparse
import os.path
from array import array
from struct import pack
from sys import byteorder
import copy
import pyaudio
import wave
import numpy as np
from datetime import datetime

CHUNK_SIZE = 1024
FORMAT = pyaudio.paInt16
FRAME_MAX_VALUE = 2 ** 15 - 1
RECORDING_CHANNELS = 1
PLAYING_CHANNELS = 1

HPF_CUT_OFF_HZ = 50.0

def play_and_record(played_wav, sample_rate):

    wav_to_play = wave.open(played_wav, 'rb')

    p = pyaudio.PyAudio()
    device_count = p.get_device_count()
    print "There are " + str(device_count) + " devices"

    mic_array_index = -1
    mic_array_found = False
    for i in range(device_count):
       if 'XMOS Microphone Array UAC' in p.get_device_info_by_index(i)['name']:
          print "Selecting device: " + p.get_device_info_by_index(i)['name']
          mic_array_index = i
          mic_array_found = True
          break

    if mic_array_found == False:
       print "Totally ruined: Mic array not found"
       return

<<<<<<< HEAD
    in_stream = p.open(format=FORMAT, channels=RECORDING_CHANNELS, rate=RATE, input=True, output=False, frames_per_buffer=CHUNK_SIZE, input_device_index = mic_array_index)
    out_stream = p.open(format=FORMAT, channels=PLAYING_CHANNELS, rate=RATE, input=True, output=True, frames_per_buffer=CHUNK_SIZE)
=======
    out_stream = p.open(format=FORMAT, channels=PLAYING_CHANNELS, rate=sample_rate, input=True, output=True, frames_per_buffer=CHUNK_SIZE)
    in_stream = p.open(format=FORMAT, channels=RECORDING_CHANNELS, rate=sample_rate, input=True, output=False, frames_per_buffer=CHUNK_SIZE, input_device_index = mic_array_index)
>>>>>>> 47563ba0

    data_all = array('h')

    chunks = int(wav_to_play.getnframes()/ CHUNK_SIZE)

    for i in range(chunks):
        # little endian, signed short
        data_chunk = array('h', out_stream.read(CHUNK_SIZE))
        if byteorder == 'big':
            data_chunk.byteswap()
        data_all.extend(data_chunk)

        out_data = wav_to_play.readframes(CHUNK_SIZE)
        out_stream.write(out_data, CHUNK_SIZE)

    sample_width = p.get_sample_size(FORMAT)
    out_stream.stop_stream()
    out_stream.close()
    in_stream.stop_stream()
    in_stream.close()
    p.terminate()
    return sample_width, data_all


def analyse_voice(data, sample_rate):
    #do a real fft
    for chan in range(RECORDING_CHANNELS):
        channel_data = data[chan:-1:RECORDING_CHANNELS]
        channel_frequencies = np.fft.fft(channel_data)
        start_bin = int(HPF_CUT_OFF_HZ * float(len(channel_frequencies)) / float(sample_rate))
        energy = 0.0
        for b in range(start_bin, len(channel_frequencies)):
            energy += abs(channel_frequencies[b])
        print str(chan) +" " + str(energy)
    return
    
    
def analyse_sine(data, sample_rate):
    #do a real fft
    for chan in range(RECORDING_CHANNELS):
        channel_data = data[chan:-1:RECORDING_CHANNELS]
        channel_frequencies = np.fft.fft(channel_data)
        for f in range(channel_frequencies):
            print str(sample_rate/len(channel_frequencies)*f) +" "+ str(abs(channel_frequencies[f]))
    return

def record_to_file(test_dir_path, output_file_name, played_wav, analysis_type, sample_rate):
    sample_width, data = play_and_record(played_wav, sample_rate)

    if analysis_type is 'voice':
        analyse_voice(data, sample_rate)
    else:
        analyse_sine(data, sample_rate)
    ts = datetime.now().strftime('%Y-%m-%d-%H-%M-%S')

    output_file_name = output_file_name + str(ts) + '.wav'
    mic_data_path = os.path.join(test_dir_path, output_file_name)

    data = pack('<' + ('h' * len(data)), *data)
    wave_file = wave.open(mic_data_path, 'wb')
    wave_file.setnchannels(RECORDING_CHANNELS)
    wave_file.setsampwidth(sample_width)
    wave_file.setframerate(sample_rate)
    wave_file.writeframes(data)
    wave_file.close()

if __name__ == '__main__':
    argparser = argparse.ArgumentParser(description = "Smart mic play/record script")
    argparser.add_argument('--test_dir_path',
                           metavar='.',
                           default='.',
                           help ='Path to where the recording output should go')
    argparser.add_argument('--output_file_name',
                           metavar='recording',
                           default='recording',
                           help ='The file name to capture mic data to')
    argparser.add_argument('--playback_file',
                           metavar=os.path.join('test_audio','audio_book.wav'),
                           default=os.path.join('test_audio','oliver_twist.wav'),
                           help ='The file to play from')
    argparser.add_argument('--sample_rate',
                           metavar='16000',
                           default='16000',
                           help ='The play/record sample rate')
    argparser.add_argument('--analysis_type',
                           choices=['voice', 'sine'],
                           metavar='voice',
                           default='voice',
                           help ='The type of analysis')
    args = argparser.parse_args()

    sample_rate = int(args.sample_rate)
    
    record_to_file(args.test_dir_path, args.output_file_name, args.playback_file, args.analysis_type, sample_rate)<|MERGE_RESOLUTION|>--- conflicted
+++ resolved
@@ -39,13 +39,8 @@
        print "Totally ruined: Mic array not found"
        return
 
-<<<<<<< HEAD
-    in_stream = p.open(format=FORMAT, channels=RECORDING_CHANNELS, rate=RATE, input=True, output=False, frames_per_buffer=CHUNK_SIZE, input_device_index = mic_array_index)
-    out_stream = p.open(format=FORMAT, channels=PLAYING_CHANNELS, rate=RATE, input=True, output=True, frames_per_buffer=CHUNK_SIZE)
-=======
+    in_stream = p.open(format=FORMAT, channels=RECORDING_CHANNELS, rate=sample_rate, input=True, output=False, frames_per_buffer=CHUNK_SIZE, input_device_index = mic_array_index)
     out_stream = p.open(format=FORMAT, channels=PLAYING_CHANNELS, rate=sample_rate, input=True, output=True, frames_per_buffer=CHUNK_SIZE)
-    in_stream = p.open(format=FORMAT, channels=RECORDING_CHANNELS, rate=sample_rate, input=True, output=False, frames_per_buffer=CHUNK_SIZE, input_device_index = mic_array_index)
->>>>>>> 47563ba0
 
     data_all = array('h')
 
@@ -81,8 +76,7 @@
             energy += abs(channel_frequencies[b])
         print str(chan) +" " + str(energy)
     return
-    
-    
+
 def analyse_sine(data, sample_rate):
     #do a real fft
     for chan in range(RECORDING_CHANNELS):
@@ -129,14 +123,14 @@
     argparser.add_argument('--sample_rate',
                            metavar='16000',
                            default='16000',
-                           help ='The play/record sample rate')
+                           help ='The play/record sample rate in Hz')
     argparser.add_argument('--analysis_type',
                            choices=['voice', 'sine'],
-                           metavar='voice',
                            default='voice',
                            help ='The type of analysis')
     args = argparser.parse_args()
 
     sample_rate = int(args.sample_rate)
-    
-    record_to_file(args.test_dir_path, args.output_file_name, args.playback_file, args.analysis_type, sample_rate)+
+    record_to_file(args.test_dir_path, args.output_file_name,
+                   args.playback_file, args.analysis_type, sample_rate)