--- conflicted
+++ resolved
@@ -82,22 +82,6 @@
                 // Build test support application
                 sh 'make -C tools/volcontrol'
 
-<<<<<<< HEAD
-                    viewEnv() {
-                      // The JENKINS env var is necessary for macOS catalina
-                      // We have to work around microphone permission issues
-                      // For more info, see the DevOps section of the XMOS wiki
-                      withEnv(["JENKINS=1"]) {
-                        withVenv() {
-                          sh "pip install -e ${WORKSPACE}/xtagctl"
-                          withXTAG(["usb_audio_mc_xs2_dut", "usb_audio_mc_xs2_harness", \
-                                    "usb_audio_xcai_exp_dut", "usb_audio_xcai_exp_harness"]) { xtagIds ->
-                            sh "pytest -v -m ${params.TEST_LEVEL} --junitxml=pytest_result.xml \
-                                -o xk_216_mc_dut=${xtagIds[0]} -o xk_216_mc_harness=${xtagIds[1]} \
-                                -o xk_evk_xu316_dut=${xtagIds[2]} -o xk_evk_xu316_harness=${xtagIds[3]}"
-                          }
-                        }
-=======
                 dir("tools") {
                   copyArtifacts filter: 'bin_macos/xsig', fingerprintArtifacts: true, projectName: 'xmos-int/xsig/master', flatten: true, selector: lastSuccessful()
                 }
@@ -111,10 +95,9 @@
                       sh "pip install -e ${WORKSPACE}/xtagctl"
                       withXTAG(["usb_audio_mc_xs2_dut", "usb_audio_mc_xs2_harness", \
                                 "usb_audio_xcai_exp_dut", "usb_audio_xcai_exp_harness"]) { xtagIds ->
-                        sh "pytest -m ${params.TEST_LEVEL} --junitxml=pytest_result.xml \
+                        sh "pytest -v -m ${params.TEST_LEVEL} --junitxml=pytest_result.xml \
                             -o xk_216_mc_dut=${xtagIds[0]} -o xk_216_mc_harness=${xtagIds[1]} \
                             -o xk_evk_xu316_dut=${xtagIds[2]} -o xk_evk_xu316_harness=${xtagIds[3]}"
->>>>>>> 587f76f8
                       }
                     }
                   }
@@ -124,7 +107,7 @@
           }
           post {
             always {
-              archiveArtifacts artifacts: "pytest-result.xml", fingerprint: true, allowEmptyArchive: true
+              archiveArtifacts artifacts: "${REPO}/tests/pytest_result.xml", fingerprint: true, allowEmptyArchive: true
               junit "${REPO}/tests/pytest_result.xml"
             }
             cleanup {
@@ -154,20 +137,6 @@
                   copyArtifacts filter: 'bin_macos_m1/xsig', fingerprintArtifacts: true, projectName: 'xmos-int/xsig/master', flatten: true, selector: lastSuccessful()
                 }
 
-<<<<<<< HEAD
-                    viewEnv() {
-                      // The JENKINS env var is necessary for macOS catalina
-                      // We have to work around microphone permission issues
-                      // For more info, see the DevOps section of the XMOS wiki
-                      withEnv(["JENKINS=1"]) {
-                        withVenv() {
-                          sh "pip install -e ${WORKSPACE}/xtagctl"
-                          withXTAG(["usb_audio_mc_xcai_dut", "usb_audio_mc_xcai_harness"]) { xtagIds ->
-                            sh "pytest -v -m ${params.TEST_LEVEL} --junitxml=pytest_result.xml \
-                                -o xk_316_mc_dut=${xtagIds[0]} -o xk_316_mc_harness=${xtagIds[1]}"
-                          }
-                        }
-=======
                 viewEnv() {
                   // The JENKINS env var is necessary for macOS catalina
                   // We have to work around microphone permission issues
@@ -176,9 +145,8 @@
                     withVenv() {
                       sh "pip install -e ${WORKSPACE}/xtagctl"
                       withXTAG(["usb_audio_mc_xcai_dut", "usb_audio_mc_xcai_harness"]) { xtagIds ->
-                        sh "pytest -m ${params.TEST_LEVEL} --junitxml=pytest_result.xml \
+                        sh "pytest -v -m ${params.TEST_LEVEL} --junitxml=pytest_result.xml \
                             -o xk_316_mc_dut=${xtagIds[0]} -o xk_316_mc_harness=${xtagIds[1]}"
->>>>>>> 587f76f8
                       }
                     }
                   }
@@ -188,7 +156,7 @@
           }
           post {
             always {
-              archiveArtifacts artifacts: "pytest-result.xml", fingerprint: true, allowEmptyArchive: true
+              archiveArtifacts artifacts: ""${REPO}/tests/pytest_result.xml", fingerprint: true, allowEmptyArchive: true
               junit "${REPO}/tests/pytest_result.xml"
             }
             cleanup {
