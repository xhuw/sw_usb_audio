--- conflicted
+++ resolved
@@ -26,19 +26,10 @@
     
     if((curSwVal & 3) != SWITCH_VAL)
     {
-<<<<<<< HEAD
-        /* Ideally we would reset SU1 here but then we loose power to the xcore and therefore the DFU flag */
-        /* Disable USB and issue reset to xcore only - not analogue chip */
-        write_node_config_reg(xs1_su_periph, XS1_SU_CFG_RST_MISC_NUM,1);
-=======
-        //unsigned data[] = {4};
-        //write_periph_32(usb_tile, XS1_SU_PERIPH_USB_ID, XS1_SU_PER_UIFM_FUNC_CONTROL_NUM, 1, data);
-
         /* Ideally we would reset SU1 here but then we loose power to the xcore and therefore the DFU flag */
         /* Disable USB and issue reset to xcore only - not analogue chip */
         //write_node_config_reg(usb_tile, XS1_SU_CFG_RST_MISC_NUM,0b10);
         write_node_config_reg(usb_tile, XS1_SU_CFG_RST_MISC_NUM,1);
->>>>>>> d1915503
     }
 
 }
