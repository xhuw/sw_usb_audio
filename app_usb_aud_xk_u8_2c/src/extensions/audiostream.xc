/* Functions that handle functions that must occur on stream
 * start/stop e.g. DAC mute/un-mute.
 * These need implementing for a specific design.
 *
 * Implementations for the SU1 Core board with audio slice
 */

/* Any actions required for stream start e.g. DAC un-mute - run every
 * stream start.
 *
 * For U8 Multifunction Audio Board we illuminate LED B.
 *
 */
#include <xs1.h>
#include "gpio_defines.h"
#include "gpio_access.h"

void UserAudioStreamStart(void)
{
    unsigned x;

<<<<<<< HEAD
    asm volatile ("peek %0, res[%1]":"=r"(x):"r"(XS1_PORT_32A));

    x |= P_GPIO_LEDB;

    asm("out res[%0], %1"::"r"(XS1_PORT_32A),"r"(x));
=======
    port32A_peek(x);
        
    x |= P_GPIO_LEDB;

    port32A_out(x);
>>>>>>> 0c3a8484
}

/* Any actions required on stream stop e.g. DAC mute - run every
 * stream stop
 *
 * For U8 Multi-function Audio Board we extinguish LED B (connected
 * to port 32A)
 *
 */
void UserAudioStreamStop(void)
{
    unsigned x;
<<<<<<< HEAD

    asm volatile ("peek %0, res[%1]":"=r"(x):"r"(XS1_PORT_32A));

    x &= (~P_GPIO_LEDB);

    asm("out res[%0], %1"::"r"(XS1_PORT_32A),"r"(x));
=======
    
    port32A_peek(x);
        
    x &= (~P_GPIO_LEDB);
    
    port32A_out(x);
>>>>>>> 0c3a8484
}<|MERGE_RESOLUTION|>--- conflicted
+++ resolved
@@ -19,19 +19,11 @@
 {
     unsigned x;
 
-<<<<<<< HEAD
-    asm volatile ("peek %0, res[%1]":"=r"(x):"r"(XS1_PORT_32A));
-
-    x |= P_GPIO_LEDB;
-
-    asm("out res[%0], %1"::"r"(XS1_PORT_32A),"r"(x));
-=======
-    port32A_peek(x);
+    port32A_lock_peek(x);
         
     x |= P_GPIO_LEDB;
 
-    port32A_out(x);
->>>>>>> 0c3a8484
+    port32A_out_unlock(x);
 }
 
 /* Any actions required on stream stop e.g. DAC mute - run every
@@ -44,19 +36,10 @@
 void UserAudioStreamStop(void)
 {
     unsigned x;
-<<<<<<< HEAD
 
-    asm volatile ("peek %0, res[%1]":"=r"(x):"r"(XS1_PORT_32A));
-
-    x &= (~P_GPIO_LEDB);
-
-    asm("out res[%0], %1"::"r"(XS1_PORT_32A),"r"(x));
-=======
-    
-    port32A_peek(x);
+    port32A_lock_peek(x);
         
     x &= (~P_GPIO_LEDB);
     
-    port32A_out(x);
->>>>>>> 0c3a8484
+    port32A_out_unlock(x);
 }